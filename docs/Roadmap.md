---
aliases: []
---


# Juggl
## Planned
### [[Neo4j Stream]]
Export your vault to [[Neo4j]]. 
Later on, this will allow for [[Cypher]] querying in [[Juggl]] ^2d1fd7


### [[Link Types]]
Add better support for creating and maintaining link types. Also provide new syntax for inline link types and properties on links. A discussion on syntax is in [[Link Types]].
- Inline typed links
- Properties on links
- Preview typed links using templates
- Autocomplete typed links

### [[Style Pane]] for edges
<<<<<<< HEAD
Makes it easier to style typed links.

### Outline in compound nodes
=======
Makes it easier to style typed links, and to filter edges.
#### Outline in compound nodes
>>>>>>> cf7805df
The outline of a note is essentially a tree. As it is completely hierarchical wrt the node representing the note, it can be nicely rendered and collapsed using compound nodes, like in

![](https://cdn.discordapp.com/attachments/794501737062203422/798921299404652574/JfMR9BuCHr.gif)__

This will likely be used in the Style Pane for edges.

### Edit your data in the graph
- Create edges by dragging nodes together
- Add new nodes to the graph
- Rename files from the graph
- Edit YAML metadata
- Drag files into the graph

### [[Juggl API]]
It is easy using [[Cytoscape.js]] to create an API for other plugin developers to use, to interact with [[Juggl]]. This could allow extending the graph view with eg automatically adding data from external sources, such as citation graphs, or with a different syntax for creating graphs. ^82c7c4

### Minor
- Preview movie and pdf files using thumbnails
- Add external (Markdown) links to the graph. Clicking on that node opens the link in your browser
- Size individual notes using YAML metadata

## Ideas to discuss

### Compound nodes to represent hierachies


--- 
#development
- hasTopic [[Semantic Obsidian]], [[Juggl]]
- author [[Emile van Krieken]]	<|MERGE_RESOLUTION|>--- conflicted
+++ resolved
@@ -18,14 +18,10 @@
 - Autocomplete typed links
 
 ### [[Style Pane]] for edges
-<<<<<<< HEAD
-Makes it easier to style typed links.
 
+Makes it easier to style typed links, and to filter edges.
 ### Outline in compound nodes
-=======
-Makes it easier to style typed links, and to filter edges.
-#### Outline in compound nodes
->>>>>>> cf7805df
+
 The outline of a note is essentially a tree. As it is completely hierarchical wrt the node representing the note, it can be nicely rendered and collapsed using compound nodes, like in
 
 ![](https://cdn.discordapp.com/attachments/794501737062203422/798921299404652574/JfMR9BuCHr.gif)__
